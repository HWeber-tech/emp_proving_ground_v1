--- conflicted
+++ resolved
@@ -10,11 +10,11 @@
 the FIX policy shift. For day-to-day work follow
 [`docs/policies/integration_policy.md`](policies/integration_policy.md) and the
 FIX playbooks in `docs/fix_api/`.
-<<<<<<< HEAD
-
-The legacy text intentionally remains absent to avoid suggesting that the
-OpenAPI tooling is still supported.
-=======
+ codex/assess-technical-debt-in-ci-workflows
+
+The legacy text intentionally remains absent to avoid suggesting that the
+OpenAPI tooling is still supported.
+
  codex/assess-technical-debt-in-ci-workflows
 
 The legacy text intentionally remains absent to avoid suggesting that the
@@ -222,4 +222,4 @@
  main
  main
  main
->>>>>>> 35578048
+ main