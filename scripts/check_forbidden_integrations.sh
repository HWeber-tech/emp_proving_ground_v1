--- conflicted
+++ resolved
@@ -1,10 +1,10 @@
 #!/usr/bin/env bash
 set -euo pipefail
 
-<<<<<<< HEAD
-=======
- codex/assess-technical-debt-in-ci-workflows
->>>>>>> 35578048
+ codex/assess-technical-debt-in-ci-workflows
+
+ codex/assess-technical-debt-in-ci-workflows
+ main
 FORBIDDEN_REGEX='(?i)(ctrader[-_]?open[-_]?api|ctraderapi\\.com|connect\\.icmarkets\\.com|ctrader_open_api|swagger|spotware|real_ctrader_interface|from\\s+fastapi|import\\s+fastapi|import\\s+uvicorn)'
 
 resolve_python() {
@@ -15,31 +15,31 @@
     return 1
   fi
 
-<<<<<<< HEAD
+ codex/assess-technical-debt-in-ci-workflows
   # Direct paths (contain a slash) must point to an executable file.
   if [[ "$candidate" == */* ]]; then
     if [ -x "$candidate" ] && [ ! -d "$candidate" ]; then
-=======
+
   # Direct path (includes slash) must exist, be executable, and not be a directory.
   if [ -x "$candidate" ] && [ ! -d "$candidate" ]; then
     if "$candidate" -V >/dev/null 2>&1; then
->>>>>>> 35578048
+ main
       printf '%s' "$candidate"
       return 0
     fi
     return 1
   fi
 
-<<<<<<< HEAD
+ codex/assess-technical-debt-in-ci-workflows
   # Otherwise resolve through PATH.
   if resolved=$(command -v "$candidate" 2>/dev/null); then
     if [ -x "$resolved" ] && [ ! -d "$resolved" ]; then
-=======
+
   # Otherwise, attempt PATH resolution.
   if command -v "$candidate" >/dev/null 2>&1; then
     resolved=$(command -v "$candidate") || return 1
     if [ -x "$resolved" ] && [ ! -d "$resolved" ] && "$resolved" -V >/dev/null 2>&1; then
->>>>>>> 35578048
+ main
       printf '%s' "$resolved"
       return 0
     fi
@@ -48,7 +48,7 @@
   return 1
 }
 
-<<<<<<< HEAD
+ codex/assess-technical-debt-in-ci-workflows
 try_python_scan() {
   local candidate="$1"
   shift
@@ -129,7 +129,7 @@
   SCAN_ERROR="$output"
   return 1
 }
-=======
+
  codex/assess-technical-debt-in-ci-workflows-h53fj9
 FORBIDDEN_REGEX='(?i)(ctrader[-_]?open[-_]?api|ctraderapi\\.com|connect\\.icmarkets\\.com|ctrader_open_api|swagger|spotware|real_ctrader_interface|from\\s+fastapi|import\\s+fastapi|import\\s+uvicorn)'
 
@@ -140,7 +140,7 @@
  main
  main
  main
->>>>>>> 35578048
+ main
 
 if [ "$#" -gt 0 ]; then
   TARGETS=("$@")
@@ -167,7 +167,7 @@
 fi
 
 echo "Scanning ${EXISTING_TARGETS[*]} for forbidden integrations..."
-<<<<<<< HEAD
+ codex/assess-technical-debt-in-ci-workflows
 PYTHON_BIN=""
 PYTHON_CANDIDATE=${PYTHON:-}
 RESOLVED_PYTHON=""
@@ -185,7 +185,7 @@
         printf '    %s\n' "$line" >&2
       done <<<"$SCAN_ERROR"
     fi
-=======
+
  codex/assess-technical-debt-in-ci-workflows
 PYTHON_BIN=""
 PYTHON_CANDIDATE=${PYTHON:-}
@@ -195,37 +195,37 @@
     PYTHON_BIN="$resolved"
   else
     echo "The specified \$PYTHON ('$PYTHON_CANDIDATE') is not an executable Python interpreter; falling back to auto-detection." >&2
->>>>>>> 35578048
+ main
   fi
 fi
 
 if [ -z "$PYTHON_BIN" ]; then
-<<<<<<< HEAD
+ codex/assess-technical-debt-in-ci-workflows
   for fallback in python3 python3.12 python3.11 python3.10 python; do
     if try_python_scan "$fallback" "$FORBIDDEN_REGEX" "${EXISTING_TARGETS[@]}"; then
       PYTHON_BIN="$RESOLVED_PYTHON"
       MATCHES="$SCAN_RESULT"
-=======
+
   for fallback in python3 python; do
     if resolved=$(resolve_python "$fallback"); then
       PYTHON_BIN="$resolved"
->>>>>>> 35578048
+ main
       break
     fi
   done
 fi
 
 if [ -z "$PYTHON_BIN" ]; then
-<<<<<<< HEAD
+ codex/assess-technical-debt-in-ci-workflows
   echo "Unable to locate a functional Python interpreter. Install Python 3 (or set \$PYTHON) to run the forbidden integration check." >&2
   if [ -n "$SCAN_ERROR" ]; then
     while IFS= read -r line; do
       printf '    %s\n' "$line" >&2
     done <<<"$SCAN_ERROR"
   fi
-=======
+
   echo "Unable to locate a Python interpreter. Install Python 3 (or set \$PYTHON) to run the forbidden integration check." >&2
->>>>>>> 35578048
+ main
   exit 1
 
  codex/assess-technical-debt-in-ci-workflows-h53fj9
