--- conflicted
+++ resolved
@@ -11,10 +11,10 @@
 [`docs/policies/integration_policy.md`](policies/integration_policy.md) and the
 FIX playbooks in `docs/fix_api/`.
 
-<<<<<<< HEAD
+ codex/assess-technical-debt-in-ci-workflows-34cv3v
 The legacy text intentionally remains absent to avoid suggesting that the
 OpenAPI tooling is still supported.
-=======
+
 2. **Python Environment**
    - Python 3.8+
    - Required packages: `ctrader-open-api-py`, `pandas`, `python-dotenv`
@@ -204,4 +204,4 @@
 For tool-specific issues:
 - Check logs in `logs/microstructure_verification.log`
 - Enable debug logging: `LOG_LEVEL=DEBUG python scripts/verify_microstructure.py`
->>>>>>> aa1b380a
+ main