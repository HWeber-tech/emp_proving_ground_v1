#!/usr/bin/env bash
set -euo pipefail

DEFAULT_TARGETS=(
  src
  tests/current
  tests
  scripts
  docs
  tools
)

<<<<<<< HEAD
SCRIPT_DIR=$(cd "$(dirname "${BASH_SOURCE[0]}")" && pwd)
PYTHON_BIN=${PYTHON:-python3}

if ! command -v "$PYTHON_BIN" >/dev/null 2>&1; then
  echo "Unable to locate Python interpreter '$PYTHON_BIN'." >&2
  exit 1
fi
=======
FORBIDDEN_REGEX='(?i)(ctrader[-_]?open[-_]?api|ctraderapi\\.com|connect\\.icmarkets\\.com|swagger|spotware|real_ctrader_interface|from\\s+fastapi|import\\s+fastapi|import\\s+uvicorn)'

ALLOWLIST=(
  scripts/check_forbidden_integrations.sh
  scripts/check_forbidden_integrations.py
  scripts/phase1_deduplication.py
)
>>>>>>> 848631c1

if [[ $# -gt 0 ]]; then
  TARGETS=("$@")
else
  TARGETS=("${DEFAULT_TARGETS[@]}")
fi

if [[ -z "${TARGETS[*]}" ]]; then
  echo "No targets specified for forbidden integration scan." >&2
  exit 0
fi

<<<<<<< HEAD
"$PYTHON_BIN" "$SCRIPT_DIR/check_forbidden_integrations.py" "${TARGETS[@]}"
=======
PYTHON_BIN=${PYTHON:-python3}
if ! command -v "$PYTHON_BIN" >/dev/null 2>&1; then
  echo "Unable to locate Python interpreter '$PYTHON_BIN'." >&2
  exit 1
fi

ALLOWLIST_PAYLOAD=$(printf '%s\n' "${ALLOWLIST[@]}")
SCAN_OUTPUT=$(
  ALLOWLIST="$ALLOWLIST_PAYLOAD" \
    "$PYTHON_BIN" - "$FORBIDDEN_REGEX" "${TARGETS[@]}" <<'PY'
import os
import re
import sys
from pathlib import Path

pattern = re.compile(sys.argv[1])
raw_targets = sys.argv[2:]

allowlist_entries = {
    Path(entry).resolve().as_posix()
    for entry in os.environ.get("ALLOWLIST", "").splitlines()
    if entry.strip()
}

extensions = {
    ".cfg",
    ".ini",
    ".ipynb",
    ".md",
    ".mdx",
    ".py",
    ".pyi",
    ".rst",
    ".sh",
    ".toml",
    ".txt",
    ".yaml",
    ".yml",
}

root = Path.cwd().resolve()

if not raw_targets:
    raw_targets = [str(root)]

matches: list[str] = []


def iter_files(base: Path):
    if base.is_file():
        yield base
        return
    for candidate in base.rglob("*"):
        if candidate.is_file():
            yield candidate


for target in raw_targets:
    base = (root / target).resolve() if not target.startswith("/") else Path(target).resolve()
    if not base.exists():
        continue
    for candidate in iter_files(base):
        if candidate.suffix.lower() not in extensions:
            continue
        resolved_path = candidate.resolve().as_posix()
        if resolved_path in allowlist_entries:
            continue
        try:
            with candidate.open("r", encoding="utf-8", errors="ignore") as handle:
                for lineno, line in enumerate(handle, start=1):
                    if pattern.search(line):
                        rel_path = candidate.resolve().relative_to(root).as_posix()
                        matches.append(f"{rel_path}:{lineno}:{line.rstrip()}".rstrip())
        except OSError:
            continue

if matches:
    print("Forbidden integration references detected:")
    print("\n".join(matches))
    sys.exit(1)

print("No forbidden integration references found.")
PY
)

SCAN_STATUS=$?

echo "$SCAN_OUTPUT"

exit $SCAN_STATUS
>>>>>>> 848631c1
<|MERGE_RESOLUTION|>--- conflicted
+++ resolved
@@ -10,7 +10,7 @@
   tools
 )
 
-<<<<<<< HEAD
+ codex/rewrite-forbidden-integration-scanner-script
 SCRIPT_DIR=$(cd "$(dirname "${BASH_SOURCE[0]}")" && pwd)
 PYTHON_BIN=${PYTHON:-python3}
 
@@ -18,7 +18,7 @@
   echo "Unable to locate Python interpreter '$PYTHON_BIN'." >&2
   exit 1
 fi
-=======
+
 FORBIDDEN_REGEX='(?i)(ctrader[-_]?open[-_]?api|ctraderapi\\.com|connect\\.icmarkets\\.com|swagger|spotware|real_ctrader_interface|from\\s+fastapi|import\\s+fastapi|import\\s+uvicorn)'
 
 ALLOWLIST=(
@@ -26,7 +26,7 @@
   scripts/check_forbidden_integrations.py
   scripts/phase1_deduplication.py
 )
->>>>>>> 848631c1
+ main
 
 if [[ $# -gt 0 ]]; then
   TARGETS=("$@")
@@ -39,9 +39,9 @@
   exit 0
 fi
 
-<<<<<<< HEAD
+ codex/rewrite-forbidden-integration-scanner-script
 "$PYTHON_BIN" "$SCRIPT_DIR/check_forbidden_integrations.py" "${TARGETS[@]}"
-=======
+
 PYTHON_BIN=${PYTHON:-python3}
 if ! command -v "$PYTHON_BIN" >/dev/null 2>&1; then
   echo "Unable to locate Python interpreter '$PYTHON_BIN'." >&2
@@ -132,4 +132,4 @@
 echo "$SCAN_OUTPUT"
 
 exit $SCAN_STATUS
->>>>>>> 848631c1
+ main