--- conflicted
+++ resolved
@@ -1,7 +1,7 @@
 #!/usr/bin/env bash
 set -euo pipefail
 
-<<<<<<< HEAD
+ codex/assess-technical-debt-in-ci-workflows-mf1u4y
 LEGACY_WRAPPER="codex/assess-technical-debt-in-ci-workflows"
 
 if command -v "$LEGACY_WRAPPER" >/dev/null 2>&1; then
@@ -11,7 +11,7 @@
 fi
 
 FORBIDDEN_REGEX='(ctrader_open_api|swagger|spotware|real_ctrader_interface|from[[:space:]]+fastapi|import[[:space:]]+fastapi|import[[:space:]]+uvicorn)'
-=======
+
  codex/assess-technical-debt-in-ci-workflows
 # Some CI harnesses inject a bogus $PYTHON override that points at a
 # non-existent codex helper. Trying to execute the missing file produces a
@@ -184,7 +184,7 @@
  main
  main
  main
->>>>>>> 88ccbe09
+ main
 
 if [ "$#" -gt 0 ]; then
   TARGETS=("$@")
