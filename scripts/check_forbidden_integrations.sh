#!/usr/bin/env bash
set -euo pipefail

<<<<<<< HEAD
# Some CI harnesses inject a bogus $PYTHON override that points at a
# non-existent codex helper. Trying to execute the missing file produces a
# confusing "command not found" error before we have a chance to fall back to a
# real interpreter. Guard against this by clearing the override when it refers
# to a path that is not present so the resolver can progress to the usual
# detection logic.
if [[ -n "${PYTHON:-}" && "${PYTHON}" == */* && ! -e "${PYTHON}" ]]; then
  echo "Ignoring missing \$PYTHON override '${PYTHON}'." >&2
  unset PYTHON
fi

=======
 codex/assess-technical-debt-in-ci-workflows

 codex/assess-technical-debt-in-ci-workflows
 main
>>>>>>> b0f9dbd7
FORBIDDEN_REGEX='(?i)(ctrader[-_]?open[-_]?api|ctraderapi\\.com|connect\\.icmarkets\\.com|ctrader_open_api|swagger|spotware|real_ctrader_interface|from\\s+fastapi|import\\s+fastapi|import\\s+uvicorn)'

resolve_python() {
  local candidate="$1"
  local resolved

  if [ -z "$candidate" ]; then
    return 1
  fi

<<<<<<< HEAD
  # Direct paths (contain a slash) must point to an executable file.
  if [[ "$candidate" == */* ]]; then
    if [ -x "$candidate" ] && [ ! -d "$candidate" ]; then
=======
 codex/assess-technical-debt-in-ci-workflows
  # Direct paths (contain a slash) must point to an executable file.
  if [[ "$candidate" == */* ]]; then
    if [ -x "$candidate" ] && [ ! -d "$candidate" ]; then

  # Direct path (includes slash) must exist, be executable, and not be a directory.
  if [ -x "$candidate" ] && [ ! -d "$candidate" ]; then
    if "$candidate" -V >/dev/null 2>&1; then
 main
>>>>>>> b0f9dbd7
      printf '%s' "$candidate"
      return 0
    fi
    return 1
  fi

<<<<<<< HEAD
  # Otherwise resolve through PATH.
  if resolved=$(command -v "$candidate" 2>/dev/null); then
    if [ -x "$resolved" ] && [ ! -d "$resolved" ]; then
=======
 codex/assess-technical-debt-in-ci-workflows
  # Otherwise resolve through PATH.
  if resolved=$(command -v "$candidate" 2>/dev/null); then
    if [ -x "$resolved" ] && [ ! -d "$resolved" ]; then

  # Otherwise, attempt PATH resolution.
  if command -v "$candidate" >/dev/null 2>&1; then
    resolved=$(command -v "$candidate") || return 1
    if [ -x "$resolved" ] && [ ! -d "$resolved" ] && "$resolved" -V >/dev/null 2>&1; then
 main
>>>>>>> b0f9dbd7
      printf '%s' "$resolved"
      return 0
    fi
  fi

  return 1
}

<<<<<<< HEAD
=======
 codex/assess-technical-debt-in-ci-workflows
>>>>>>> b0f9dbd7
try_python_scan() {
  local candidate="$1"
  shift
  local resolved
  local output

  resolved=$(resolve_python "$candidate") || return 1
  RESOLVED_PYTHON="$resolved"

  if output=$("$resolved" - "$@" <<'PY' 2>&1
import re
import sys
from pathlib import Path


pattern = re.compile(sys.argv[1])
targets = sys.argv[2:]

extensions = {
    ".py",
    ".pyi",
    ".ipynb",
    ".sh",
    ".txt",
    ".toml",
    ".cfg",
    ".ini",
    ".yml",
    ".yaml",
    ".md",
    ".mdx",
    ".rst",
}

root = Path.cwd()
matches = []


def iter_files(base: Path):
    if base.is_file():
        yield base
        return
    for candidate in base.rglob("*"):
        if candidate.is_file():
            yield candidate


for target in targets:
    base = Path(target)
    if not base.exists():
        continue
    for candidate in iter_files(base):
        if candidate.suffix.lower() not in extensions:
            continue
        try:
            text_stream = candidate.open("r", encoding="utf-8", errors="ignore")
        except OSError:
            continue
        with text_stream as handle:
            for lineno, line in enumerate(handle, start=1):
                if pattern.search(line):
                    try:
                        rel_path = candidate.resolve().relative_to(root)
                    except ValueError:
                        rel_path = candidate
                    matches.append(f"{rel_path.as_posix()}:{lineno}:{line.rstrip()}".rstrip())

if matches:
    sys.stdout.write("\n".join(matches))
PY
  ); then
    SCAN_RESULT="$output"
    SCAN_ERROR=""
    return 0
  fi

  SCAN_RESULT=""
  SCAN_ERROR="$output"
  return 1
}
<<<<<<< HEAD
=======

 codex/assess-technical-debt-in-ci-workflows-h53fj9
FORBIDDEN_REGEX='(?i)(ctrader[-_]?open[-_]?api|ctraderapi\\.com|connect\\.icmarkets\\.com|ctrader_open_api|swagger|spotware|real_ctrader_interface|from\\s+fastapi|import\\s+fastapi|import\\s+uvicorn)'

 codex/assess-technical-debt-in-ci-workflows-34cv3v
FORBIDDEN_REGEX='(?i)(ctrader[-_]?open[-_]?api|ctraderapi\\.com|connect\\.icmarkets\\.com|ctrader_open_api|swagger|spotware|real_ctrader_interface|from\\s+fastapi|import\\s+fastapi|import\\s+uvicorn)'

FORBIDDEN_REGEX='(ctrader_open_api|swagger|spotware|real_ctrader_interface|from\\s+fastapi|import\\s+fastapi|import\\s+uvicorn)'
 main
 main
 main
 main
>>>>>>> b0f9dbd7

if [ "$#" -gt 0 ]; then
  TARGETS=("$@")
else
  TARGETS=(
    "src"
    "tests"
    "scripts"
    "docs"
    "tools"
  )
fi

EXISTING_TARGETS=()
for path in "${TARGETS[@]}"; do
  if [ -e "$path" ]; then
    EXISTING_TARGETS+=("$path")
  fi
done

if [ "${#EXISTING_TARGETS[@]}" -eq 0 ]; then
  echo "No scan targets exist; skipping forbidden integration check."
  exit 0
fi

echo "Scanning ${EXISTING_TARGETS[*]} for forbidden integrations..."
<<<<<<< HEAD
=======
 codex/assess-technical-debt-in-ci-workflows
>>>>>>> b0f9dbd7
PYTHON_BIN=""
PYTHON_CANDIDATE=${PYTHON:-}
RESOLVED_PYTHON=""
SCAN_RESULT=""
SCAN_ERROR=""

if [ -n "$PYTHON_CANDIDATE" ]; then
  if try_python_scan "$PYTHON_CANDIDATE" "$FORBIDDEN_REGEX" "${EXISTING_TARGETS[@]}"; then
    PYTHON_BIN="$RESOLVED_PYTHON"
    MATCHES="$SCAN_RESULT"
  else
    echo "The specified \$PYTHON ('$PYTHON_CANDIDATE') could not execute the forbidden integration scan; falling back to auto-detection." >&2
    if [ -n "$SCAN_ERROR" ]; then
      while IFS= read -r line; do
        printf '    %s\n' "$line" >&2
      done <<<"$SCAN_ERROR"
    fi
<<<<<<< HEAD
=======

 codex/assess-technical-debt-in-ci-workflows
PYTHON_BIN=""
PYTHON_CANDIDATE=${PYTHON:-}

if [ -n "$PYTHON_CANDIDATE" ]; then
  if resolved=$(resolve_python "$PYTHON_CANDIDATE"); then
    PYTHON_BIN="$resolved"
  else
    echo "The specified \$PYTHON ('$PYTHON_CANDIDATE') is not an executable Python interpreter; falling back to auto-detection." >&2
 main
>>>>>>> b0f9dbd7
  fi
fi

if [ -z "$PYTHON_BIN" ]; then
<<<<<<< HEAD
=======
 codex/assess-technical-debt-in-ci-workflows
>>>>>>> b0f9dbd7
  for fallback in python3 python3.12 python3.11 python3.10 python; do
    if try_python_scan "$fallback" "$FORBIDDEN_REGEX" "${EXISTING_TARGETS[@]}"; then
      PYTHON_BIN="$RESOLVED_PYTHON"
      MATCHES="$SCAN_RESULT"
<<<<<<< HEAD
=======

  for fallback in python3 python; do
    if resolved=$(resolve_python "$fallback"); then
      PYTHON_BIN="$resolved"
 main
>>>>>>> b0f9dbd7
      break
    fi
  done
fi

if [ -z "$PYTHON_BIN" ]; then
<<<<<<< HEAD
=======
 codex/assess-technical-debt-in-ci-workflows
>>>>>>> b0f9dbd7
  echo "Unable to locate a functional Python interpreter. Install Python 3 (or set \$PYTHON) to run the forbidden integration check." >&2
  if [ -n "$SCAN_ERROR" ]; then
    while IFS= read -r line; do
      printf '    %s\n' "$line" >&2
    done <<<"$SCAN_ERROR"
  fi
<<<<<<< HEAD
=======

  echo "Unable to locate a Python interpreter. Install Python 3 (or set \$PYTHON) to run the forbidden integration check." >&2
 main
>>>>>>> b0f9dbd7
  exit 1

 codex/assess-technical-debt-in-ci-workflows-h53fj9
PYTHON_BIN=""
PYTHON_CANDIDATE=${PYTHON:-}
if [ -n "$PYTHON_CANDIDATE" ]; then
  if [ -x "$PYTHON_CANDIDATE" ]; then
    PYTHON_BIN="$PYTHON_CANDIDATE"
  elif command -v "$PYTHON_CANDIDATE" >/dev/null 2>&1; then
    PYTHON_BIN=$(command -v "$PYTHON_CANDIDATE")
  else
    echo "The specified \$PYTHON ('$PYTHON_CANDIDATE') is not an executable; falling back to interpreter auto-detection." >&2
  fi
fi


 codex/assess-technical-debt-in-ci-workflows-34cv3v

 codex/assess-technical-debt-in-ci-workflows-2jce40

 codex/assess-technical-debt-in-ci-workflows-1er73t

 codex/assess-technical-debt-in-ci-workflows-7cy9fp
 main
 main
 main
PYTHON_BIN=${PYTHON:-}
 main
if [ -z "$PYTHON_BIN" ]; then
  if command -v python3 >/dev/null 2>&1; then
    PYTHON_BIN=$(command -v python3)
  elif command -v python >/dev/null 2>&1; then
    PYTHON_BIN=$(command -v python)
  else
    echo "Unable to locate a Python interpreter. Install Python 3 (or set \$PYTHON) to run the forbidden integration check." >&2
    exit 1
  fi
fi

MATCHES=$(
"$PYTHON_BIN" - "$FORBIDDEN_REGEX" "${EXISTING_TARGETS[@]}" <<'PY'
 codex/assess-technical-debt-in-ci-workflows-h53fj9

 codex/assess-technical-debt-in-ci-workflows-34cv3v

 codex/assess-technical-debt-in-ci-workflows-2jce40

 codex/assess-technical-debt-in-ci-workflows-1er73t


 codex/assess-technical-debt-in-ci-workflows-jurxls

 codex/assess-technical-debt-in-ci-workflows-que3tv
 main
MATCHES=$(
python - "$FORBIDDEN_REGEX" "${EXISTING_TARGETS[@]}" <<'PY'
 main
 main
 main
 main
 main
import re
import sys
from pathlib import Path


pattern = re.compile(sys.argv[1])
targets = sys.argv[2:]

extensions = {
    ".py",
    ".pyi",
    ".ipynb",
    ".sh",
    ".txt",
    ".toml",
    ".cfg",
    ".ini",
    ".yml",
    ".yaml",
 codex/assess-technical-debt-in-ci-workflows-h53fj9

 codex/assess-technical-debt-in-ci-workflows-34cv3v

 codex/assess-technical-debt-in-ci-workflows-2jce40

 codex/assess-technical-debt-in-ci-workflows-1er73t
 main
 main
 main
    ".md",
    ".mdx",
    ".rst",
}

root = Path.cwd()
matches = []

 codex/assess-technical-debt-in-ci-workflows-h53fj9

 codex/assess-technical-debt-in-ci-workflows-34cv3v

 codex/assess-technical-debt-in-ci-workflows-2jce40

 codex/assess-technical-debt-in-ci-workflows-7cy9fp
    ".md",
    ".mdx",
    ".rst",

 codex/assess-technical-debt-in-ci-workflows-jurxls
    ".md",
    ".mdx",
    ".rst",

 main
 main
}

root = Path.cwd()
matches: list[str] = []
 main

 main
 main
 main

def iter_files(base: Path):
    if base.is_file():
        yield base
        return
    for candidate in base.rglob("*"):
        if candidate.is_file():
            yield candidate


for target in targets:
    base = Path(target)
    if not base.exists():
        continue
    for candidate in iter_files(base):
        if candidate.suffix.lower() not in extensions:
            continue
        try:
            text_stream = candidate.open("r", encoding="utf-8", errors="ignore")
        except OSError:
            continue
        with text_stream as handle:
            for lineno, line in enumerate(handle, start=1):
                if pattern.search(line):
                    try:
                        rel_path = candidate.resolve().relative_to(root)
                    except ValueError:
                        rel_path = candidate
                    matches.append(f"{rel_path.as_posix()}:{lineno}:{line.rstrip()}".rstrip())

if matches:
    sys.stdout.write("\n".join(matches))
PY
)

 codex/assess-technical-debt-in-ci-workflows-h53fj9

 codex/assess-technical-debt-in-ci-workflows-34cv3v

 codex/assess-technical-debt-in-ci-workflows-2jce40

 codex/assess-technical-debt-in-ci-workflows-1er73t

 codex/assess-technical-debt-in-ci-workflows-7cy9fp

 codex/assess-technical-debt-in-ci-workflows-jurxls


FILE_PATTERNS=(
  '--include=*.py'
  '--include=*.pyi'
  '--include=*.ipynb'
  '--include=*.sh'
  '--include=*.txt'
  '--include=*.toml'
  '--include=*.cfg'
  '--include=*.ini'
  '--include=*.yml'
  '--include=*.yaml'
)

MATCHES=$(grep -RniE "$FORBIDDEN_REGEX" --binary-files=without-match "${FILE_PATTERNS[@]}" -- "${EXISTING_TARGETS[@]}" || true)

 main
 main
 main
 main
 main
 main
 main
ALLOWLIST_PATTERNS=(
  '^scripts/check_forbidden_integrations.sh:'
  '^scripts/phase1_deduplication.py:'
)

if [ -n "$MATCHES" ]; then
  FILTERED_MATCHES="$MATCHES"
  for pattern in "${ALLOWLIST_PATTERNS[@]}"; do
    FILTERED_MATCHES=$(printf '%s\n' "$FILTERED_MATCHES" | grep -Ev "$pattern" || true)
  done

  if [ -n "$FILTERED_MATCHES" ]; then
    echo "Forbidden references detected:" >&2
    echo "$FILTERED_MATCHES" >&2
    exit 1
  fi

  echo "All detected references are allow-listed." >&2
  exit 0
 main
fi

MATCHES=$(
"$PYTHON_BIN" - "$FORBIDDEN_REGEX" "${EXISTING_TARGETS[@]}" <<'PY'
import re
import sys
from pathlib import Path


pattern = re.compile(sys.argv[1])
targets = sys.argv[2:]

extensions = {
    ".py",
    ".pyi",
    ".ipynb",
    ".sh",
    ".txt",
    ".toml",
    ".cfg",
    ".ini",
    ".yml",
    ".yaml",
    ".md",
    ".mdx",
    ".rst",
}

root = Path.cwd()
matches = []


def iter_files(base: Path):
    if base.is_file():
        yield base
        return
    for candidate in base.rglob("*"):
        if candidate.is_file():
            yield candidate


for target in targets:
    base = Path(target)
    if not base.exists():
        continue
    for candidate in iter_files(base):
        if candidate.suffix.lower() not in extensions:
            continue
        try:
            text_stream = candidate.open("r", encoding="utf-8", errors="ignore")
        except OSError:
            continue
        with text_stream as handle:
            for lineno, line in enumerate(handle, start=1):
                if pattern.search(line):
                    try:
                        rel_path = candidate.resolve().relative_to(root)
                    except ValueError:
                        rel_path = candidate
                    matches.append(f"{rel_path.as_posix()}:{lineno}:{line.rstrip()}".rstrip())

if matches:
    sys.stdout.write("\n".join(matches))
PY
)

ALLOWLIST_PATTERNS=(
  '^scripts/check_forbidden_integrations.sh:'
  '^scripts/phase1_deduplication.py:'
)

if [ -n "$MATCHES" ]; then
  FILTERED_MATCHES="$MATCHES"
  for pattern in "${ALLOWLIST_PATTERNS[@]}"; do
    FILTERED_MATCHES=$(printf '%s\n' "$FILTERED_MATCHES" | grep -Ev "$pattern" || true)
  done

  if [ -n "$FILTERED_MATCHES" ]; then
    echo "Forbidden references detected:" >&2
    echo "$FILTERED_MATCHES" >&2
    exit 1
  fi

  echo "All detected references are allow-listed." >&2
  exit 0
fi

MATCHES="$SCAN_RESULT"

ALLOWLIST_PATTERNS=(
  '^scripts/check_forbidden_integrations.sh:'
  '^scripts/phase1_deduplication.py:'
)

if [ -n "$MATCHES" ]; then
  FILTERED_MATCHES="$MATCHES"
  for pattern in "${ALLOWLIST_PATTERNS[@]}"; do
    FILTERED_MATCHES=$(printf '%s\n' "$FILTERED_MATCHES" | grep -Ev "$pattern" || true)
  done

  if [ -n "$FILTERED_MATCHES" ]; then
    echo "Forbidden references detected:" >&2
    echo "$FILTERED_MATCHES" >&2
    exit 1
  fi

  echo "All detected references are allow-listed." >&2
  exit 0
fi

MATCHES="$SCAN_RESULT"

ALLOWLIST_PATTERNS=(
  '^scripts/check_forbidden_integrations.sh:'
  '^scripts/phase1_deduplication.py:'
)

if [ -n "$MATCHES" ]; then
  FILTERED_MATCHES="$MATCHES"
  for pattern in "${ALLOWLIST_PATTERNS[@]}"; do
    FILTERED_MATCHES=$(printf '%s\n' "$FILTERED_MATCHES" | grep -Ev "$pattern" || true)
  done

  if [ -n "$FILTERED_MATCHES" ]; then
    echo "Forbidden references detected:" >&2
    echo "$FILTERED_MATCHES" >&2
    exit 1
  fi

  echo "All detected references are allow-listed." >&2
  exit 0
fi

echo "No forbidden references found."<|MERGE_RESOLUTION|>--- conflicted
+++ resolved
@@ -1,7 +1,7 @@
 #!/usr/bin/env bash
 set -euo pipefail
 
-<<<<<<< HEAD
+ codex/assess-technical-debt-in-ci-workflows
 # Some CI harnesses inject a bogus $PYTHON override that points at a
 # non-existent codex helper. Trying to execute the missing file produces a
 # confusing "command not found" error before we have a chance to fall back to a
@@ -13,12 +13,12 @@
   unset PYTHON
 fi
 
-=======
- codex/assess-technical-debt-in-ci-workflows
-
- codex/assess-technical-debt-in-ci-workflows
- main
->>>>>>> b0f9dbd7
+
+ codex/assess-technical-debt-in-ci-workflows
+
+ codex/assess-technical-debt-in-ci-workflows
+ main
+ main
 FORBIDDEN_REGEX='(?i)(ctrader[-_]?open[-_]?api|ctraderapi\\.com|connect\\.icmarkets\\.com|ctrader_open_api|swagger|spotware|real_ctrader_interface|from\\s+fastapi|import\\s+fastapi|import\\s+uvicorn)'
 
 resolve_python() {
@@ -29,11 +29,11 @@
     return 1
   fi
 
-<<<<<<< HEAD
+ codex/assess-technical-debt-in-ci-workflows
   # Direct paths (contain a slash) must point to an executable file.
   if [[ "$candidate" == */* ]]; then
     if [ -x "$candidate" ] && [ ! -d "$candidate" ]; then
-=======
+
  codex/assess-technical-debt-in-ci-workflows
   # Direct paths (contain a slash) must point to an executable file.
   if [[ "$candidate" == */* ]]; then
@@ -43,18 +43,18 @@
   if [ -x "$candidate" ] && [ ! -d "$candidate" ]; then
     if "$candidate" -V >/dev/null 2>&1; then
  main
->>>>>>> b0f9dbd7
+ main
       printf '%s' "$candidate"
       return 0
     fi
     return 1
   fi
 
-<<<<<<< HEAD
+ codex/assess-technical-debt-in-ci-workflows
   # Otherwise resolve through PATH.
   if resolved=$(command -v "$candidate" 2>/dev/null); then
     if [ -x "$resolved" ] && [ ! -d "$resolved" ]; then
-=======
+
  codex/assess-technical-debt-in-ci-workflows
   # Otherwise resolve through PATH.
   if resolved=$(command -v "$candidate" 2>/dev/null); then
@@ -65,7 +65,7 @@
     resolved=$(command -v "$candidate") || return 1
     if [ -x "$resolved" ] && [ ! -d "$resolved" ] && "$resolved" -V >/dev/null 2>&1; then
  main
->>>>>>> b0f9dbd7
+ main
       printf '%s' "$resolved"
       return 0
     fi
@@ -74,10 +74,10 @@
   return 1
 }
 
-<<<<<<< HEAD
-=======
- codex/assess-technical-debt-in-ci-workflows
->>>>>>> b0f9dbd7
+ codex/assess-technical-debt-in-ci-workflows
+
+ codex/assess-technical-debt-in-ci-workflows
+ main
 try_python_scan() {
   local candidate="$1"
   shift
@@ -158,8 +158,8 @@
   SCAN_ERROR="$output"
   return 1
 }
-<<<<<<< HEAD
-=======
+ codex/assess-technical-debt-in-ci-workflows
+
 
  codex/assess-technical-debt-in-ci-workflows-h53fj9
 FORBIDDEN_REGEX='(?i)(ctrader[-_]?open[-_]?api|ctraderapi\\.com|connect\\.icmarkets\\.com|ctrader_open_api|swagger|spotware|real_ctrader_interface|from\\s+fastapi|import\\s+fastapi|import\\s+uvicorn)'
@@ -172,7 +172,7 @@
  main
  main
  main
->>>>>>> b0f9dbd7
+ main
 
 if [ "$#" -gt 0 ]; then
   TARGETS=("$@")
@@ -199,10 +199,10 @@
 fi
 
 echo "Scanning ${EXISTING_TARGETS[*]} for forbidden integrations..."
-<<<<<<< HEAD
-=======
- codex/assess-technical-debt-in-ci-workflows
->>>>>>> b0f9dbd7
+ codex/assess-technical-debt-in-ci-workflows
+
+ codex/assess-technical-debt-in-ci-workflows
+ main
 PYTHON_BIN=""
 PYTHON_CANDIDATE=${PYTHON:-}
 RESOLVED_PYTHON=""
@@ -220,8 +220,8 @@
         printf '    %s\n' "$line" >&2
       done <<<"$SCAN_ERROR"
     fi
-<<<<<<< HEAD
-=======
+ codex/assess-technical-debt-in-ci-workflows
+
 
  codex/assess-technical-debt-in-ci-workflows
 PYTHON_BIN=""
@@ -233,49 +233,49 @@
   else
     echo "The specified \$PYTHON ('$PYTHON_CANDIDATE') is not an executable Python interpreter; falling back to auto-detection." >&2
  main
->>>>>>> b0f9dbd7
+ main
   fi
 fi
 
 if [ -z "$PYTHON_BIN" ]; then
-<<<<<<< HEAD
-=======
- codex/assess-technical-debt-in-ci-workflows
->>>>>>> b0f9dbd7
+ codex/assess-technical-debt-in-ci-workflows
+
+ codex/assess-technical-debt-in-ci-workflows
+ main
   for fallback in python3 python3.12 python3.11 python3.10 python; do
     if try_python_scan "$fallback" "$FORBIDDEN_REGEX" "${EXISTING_TARGETS[@]}"; then
       PYTHON_BIN="$RESOLVED_PYTHON"
       MATCHES="$SCAN_RESULT"
-<<<<<<< HEAD
-=======
+ codex/assess-technical-debt-in-ci-workflows
+
 
   for fallback in python3 python; do
     if resolved=$(resolve_python "$fallback"); then
       PYTHON_BIN="$resolved"
  main
->>>>>>> b0f9dbd7
+ main
       break
     fi
   done
 fi
 
 if [ -z "$PYTHON_BIN" ]; then
-<<<<<<< HEAD
-=======
- codex/assess-technical-debt-in-ci-workflows
->>>>>>> b0f9dbd7
+ codex/assess-technical-debt-in-ci-workflows
+
+ codex/assess-technical-debt-in-ci-workflows
+ main
   echo "Unable to locate a functional Python interpreter. Install Python 3 (or set \$PYTHON) to run the forbidden integration check." >&2
   if [ -n "$SCAN_ERROR" ]; then
     while IFS= read -r line; do
       printf '    %s\n' "$line" >&2
     done <<<"$SCAN_ERROR"
   fi
-<<<<<<< HEAD
-=======
+ codex/assess-technical-debt-in-ci-workflows
+
 
   echo "Unable to locate a Python interpreter. Install Python 3 (or set \$PYTHON) to run the forbidden integration check." >&2
  main
->>>>>>> b0f9dbd7
+ main
   exit 1
 
  codex/assess-technical-debt-in-ci-workflows-h53fj9
