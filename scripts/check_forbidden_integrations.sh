#!/usr/bin/env bash
set -euo pipefail

<<<<<<< HEAD
DEFAULT_TARGETS=(src tests/current)
=======
 codex/assess-technical-debt-in-ci-workflows
# Some CI harnesses inject a bogus $PYTHON override that points at a
# non-existent codex helper. Trying to execute the missing file produces a
# confusing "command not found" error before we have a chance to fall back to a
# real interpreter. Guard against this by clearing the override when it refers
# to a path that is not present so the resolver can progress to the usual
# detection logic.
if [[ -n "${PYTHON:-}" && "${PYTHON}" == */* && ! -e "${PYTHON}" ]]; then
  echo "Ignoring missing \$PYTHON override '${PYTHON}'." >&2
  unset PYTHON
fi


 codex/assess-technical-debt-in-ci-workflows

 codex/assess-technical-debt-in-ci-workflows
 main
 main
FORBIDDEN_REGEX='(?i)(ctrader[-_]?open[-_]?api|ctraderapi\\.com|connect\\.icmarkets\\.com|ctrader_open_api|swagger|spotware|real_ctrader_interface|from\\s+fastapi|import\\s+fastapi|import\\s+uvicorn)'

resolve_python() {
  local candidate="$1"
  local resolved

  if [ -z "$candidate" ]; then
    return 1
  fi

 codex/assess-technical-debt-in-ci-workflows
  # Direct paths (contain a slash) must point to an executable file.
  if [[ "$candidate" == */* ]]; then
    if [ -x "$candidate" ] && [ ! -d "$candidate" ]; then

 codex/assess-technical-debt-in-ci-workflows
  # Direct paths (contain a slash) must point to an executable file.
  if [[ "$candidate" == */* ]]; then
    if [ -x "$candidate" ] && [ ! -d "$candidate" ]; then

  # Direct path (includes slash) must exist, be executable, and not be a directory.
  if [ -x "$candidate" ] && [ ! -d "$candidate" ]; then
    if "$candidate" -V >/dev/null 2>&1; then
 main
 main
      printf '%s' "$candidate"
      return 0
    fi
    return 1
  fi

 codex/assess-technical-debt-in-ci-workflows
  # Otherwise resolve through PATH.
  if resolved=$(command -v "$candidate" 2>/dev/null); then
    if [ -x "$resolved" ] && [ ! -d "$resolved" ]; then

 codex/assess-technical-debt-in-ci-workflows
  # Otherwise resolve through PATH.
  if resolved=$(command -v "$candidate" 2>/dev/null); then
    if [ -x "$resolved" ] && [ ! -d "$resolved" ]; then

  # Otherwise, attempt PATH resolution.
  if command -v "$candidate" >/dev/null 2>&1; then
    resolved=$(command -v "$candidate") || return 1
    if [ -x "$resolved" ] && [ ! -d "$resolved" ] && "$resolved" -V >/dev/null 2>&1; then
 main
 main
      printf '%s' "$resolved"
      return 0
    fi
  fi

  return 1
}

 codex/assess-technical-debt-in-ci-workflows

 codex/assess-technical-debt-in-ci-workflows
 main
try_python_scan() {
  local candidate="$1"
  shift
  local resolved
  local output

  resolved=$(resolve_python "$candidate") || return 1
  RESOLVED_PYTHON="$resolved"

  if output=$("$resolved" - "$@" <<'PY' 2>&1
import re
import sys
from pathlib import Path


pattern = re.compile(sys.argv[1])
targets = sys.argv[2:]

extensions = {
    ".py",
    ".pyi",
    ".ipynb",
    ".sh",
    ".txt",
    ".toml",
    ".cfg",
    ".ini",
    ".yml",
    ".yaml",
    ".md",
    ".mdx",
    ".rst",
}

root = Path.cwd()
matches = []


def iter_files(base: Path):
    if base.is_file():
        yield base
        return
    for candidate in base.rglob("*"):
        if candidate.is_file():
            yield candidate


for target in targets:
    base = Path(target)
    if not base.exists():
        continue
    for candidate in iter_files(base):
        if candidate.suffix.lower() not in extensions:
            continue
        try:
            text_stream = candidate.open("r", encoding="utf-8", errors="ignore")
        except OSError:
            continue
        with text_stream as handle:
            for lineno, line in enumerate(handle, start=1):
                if pattern.search(line):
                    try:
                        rel_path = candidate.resolve().relative_to(root)
                    except ValueError:
                        rel_path = candidate
                    matches.append(f"{rel_path.as_posix()}:{lineno}:{line.rstrip()}".rstrip())

if matches:
    sys.stdout.write("\n".join(matches))
PY
  ); then
    SCAN_RESULT="$output"
    SCAN_ERROR=""
    return 0
  fi

  SCAN_RESULT=""
  SCAN_ERROR="$output"
  return 1
}
 codex/assess-technical-debt-in-ci-workflows


 codex/assess-technical-debt-in-ci-workflows-h53fj9
FORBIDDEN_REGEX='(?i)(ctrader[-_]?open[-_]?api|ctraderapi\\.com|connect\\.icmarkets\\.com|ctrader_open_api|swagger|spotware|real_ctrader_interface|from\\s+fastapi|import\\s+fastapi|import\\s+uvicorn)'

 codex/assess-technical-debt-in-ci-workflows-34cv3v
FORBIDDEN_REGEX='(?i)(ctrader[-_]?open[-_]?api|ctraderapi\\.com|connect\\.icmarkets\\.com|ctrader_open_api|swagger|spotware|real_ctrader_interface|from\\s+fastapi|import\\s+fastapi|import\\s+uvicorn)'

FORBIDDEN_REGEX='(ctrader_open_api|swagger|spotware|real_ctrader_interface|from\\s+fastapi|import\\s+fastapi|import\\s+uvicorn)'
 main
 main
 main
 main
 main
>>>>>>> 88ccbe09

if [ "$#" -gt 0 ]; then
  TARGETS=("$@")
else
<<<<<<< HEAD
  TARGETS=("${DEFAULT_TARGETS[@]}")
=======
  TARGETS=(
    "src"
    "tests"
    "scripts"
    "docs"
    "tools"
  )
>>>>>>> 88ccbe09
fi

EXISTING_TARGETS=()
for target in "${TARGETS[@]}"; do
  if [ -e "$target" ]; then
    EXISTING_TARGETS+=("$target")
  fi
done

if [ "${#EXISTING_TARGETS[@]}" -eq 0 ]; then
  echo "No scan targets exist; skipping forbidden integration check."
  exit 0
fi

<<<<<<< HEAD
if command -v python3 >/dev/null 2>&1; then
  PYTHON_BIN=python3
elif command -v python >/dev/null 2>&1; then
  PYTHON_BIN=python
else
  echo "Unable to locate python interpreter to run forbidden integration scan." >&2
  exit 127
=======
echo "Scanning ${EXISTING_TARGETS[*]} for forbidden integrations..."
 codex/assess-technical-debt-in-ci-workflows

 codex/assess-technical-debt-in-ci-workflows
 main
PYTHON_BIN=""
PYTHON_CANDIDATE=${PYTHON:-}
RESOLVED_PYTHON=""
SCAN_RESULT=""
SCAN_ERROR=""

if [ -n "$PYTHON_CANDIDATE" ]; then
  if try_python_scan "$PYTHON_CANDIDATE" "$FORBIDDEN_REGEX" "${EXISTING_TARGETS[@]}"; then
    PYTHON_BIN="$RESOLVED_PYTHON"
    MATCHES="$SCAN_RESULT"
  else
    echo "The specified \$PYTHON ('$PYTHON_CANDIDATE') could not execute the forbidden integration scan; falling back to auto-detection." >&2
    if [ -n "$SCAN_ERROR" ]; then
      while IFS= read -r line; do
        printf '    %s\n' "$line" >&2
      done <<<"$SCAN_ERROR"
    fi
 codex/assess-technical-debt-in-ci-workflows


 codex/assess-technical-debt-in-ci-workflows
PYTHON_BIN=""
PYTHON_CANDIDATE=${PYTHON:-}

if [ -n "$PYTHON_CANDIDATE" ]; then
  if resolved=$(resolve_python "$PYTHON_CANDIDATE"); then
    PYTHON_BIN="$resolved"
  else
    echo "The specified \$PYTHON ('$PYTHON_CANDIDATE') is not an executable Python interpreter; falling back to auto-detection." >&2
 main
 main
  fi
fi

if [ -z "$PYTHON_BIN" ]; then
 codex/assess-technical-debt-in-ci-workflows

 codex/assess-technical-debt-in-ci-workflows
 main
  for fallback in python3 python3.12 python3.11 python3.10 python; do
    if try_python_scan "$fallback" "$FORBIDDEN_REGEX" "${EXISTING_TARGETS[@]}"; then
      PYTHON_BIN="$RESOLVED_PYTHON"
      MATCHES="$SCAN_RESULT"
 codex/assess-technical-debt-in-ci-workflows


  for fallback in python3 python; do
    if resolved=$(resolve_python "$fallback"); then
      PYTHON_BIN="$resolved"
 main
 main
      break
    fi
  done
fi

if [ -z "$PYTHON_BIN" ]; then
 codex/assess-technical-debt-in-ci-workflows

 codex/assess-technical-debt-in-ci-workflows
 main
  echo "Unable to locate a functional Python interpreter. Install Python 3 (or set \$PYTHON) to run the forbidden integration check." >&2
  if [ -n "$SCAN_ERROR" ]; then
    while IFS= read -r line; do
      printf '    %s\n' "$line" >&2
    done <<<"$SCAN_ERROR"
  fi
 codex/assess-technical-debt-in-ci-workflows


  echo "Unable to locate a Python interpreter. Install Python 3 (or set \$PYTHON) to run the forbidden integration check." >&2
 main
 main
  exit 1

 codex/assess-technical-debt-in-ci-workflows-h53fj9
PYTHON_BIN=""
PYTHON_CANDIDATE=${PYTHON:-}
if [ -n "$PYTHON_CANDIDATE" ]; then
  if [ -x "$PYTHON_CANDIDATE" ]; then
    PYTHON_BIN="$PYTHON_CANDIDATE"
  elif command -v "$PYTHON_CANDIDATE" >/dev/null 2>&1; then
    PYTHON_BIN=$(command -v "$PYTHON_CANDIDATE")
  else
    echo "The specified \$PYTHON ('$PYTHON_CANDIDATE') is not an executable; falling back to interpreter auto-detection." >&2
  fi
fi


 codex/assess-technical-debt-in-ci-workflows-34cv3v

 codex/assess-technical-debt-in-ci-workflows-2jce40

 codex/assess-technical-debt-in-ci-workflows-1er73t

 codex/assess-technical-debt-in-ci-workflows-7cy9fp
 main
 main
 main
PYTHON_BIN=${PYTHON:-}
 main
if [ -z "$PYTHON_BIN" ]; then
  if command -v python3 >/dev/null 2>&1; then
    PYTHON_BIN=$(command -v python3)
  elif command -v python >/dev/null 2>&1; then
    PYTHON_BIN=$(command -v python)
  else
    echo "Unable to locate a Python interpreter. Install Python 3 (or set \$PYTHON) to run the forbidden integration check." >&2
    exit 1
  fi
fi

MATCHES=$(
"$PYTHON_BIN" - "$FORBIDDEN_REGEX" "${EXISTING_TARGETS[@]}" <<'PY'
 codex/assess-technical-debt-in-ci-workflows-h53fj9

 codex/assess-technical-debt-in-ci-workflows-34cv3v

 codex/assess-technical-debt-in-ci-workflows-2jce40

 codex/assess-technical-debt-in-ci-workflows-1er73t


 codex/assess-technical-debt-in-ci-workflows-jurxls

 codex/assess-technical-debt-in-ci-workflows-que3tv
 main
MATCHES=$(
python - "$FORBIDDEN_REGEX" "${EXISTING_TARGETS[@]}" <<'PY'
 main
 main
 main
 main
 main
import re
import sys
from pathlib import Path


pattern = re.compile(sys.argv[1])
targets = sys.argv[2:]

extensions = {
    ".py",
    ".pyi",
    ".ipynb",
    ".sh",
    ".txt",
    ".toml",
    ".cfg",
    ".ini",
    ".yml",
    ".yaml",
 codex/assess-technical-debt-in-ci-workflows-h53fj9

 codex/assess-technical-debt-in-ci-workflows-34cv3v

 codex/assess-technical-debt-in-ci-workflows-2jce40

 codex/assess-technical-debt-in-ci-workflows-1er73t
 main
 main
 main
    ".md",
    ".mdx",
    ".rst",
}

root = Path.cwd()
matches = []

 codex/assess-technical-debt-in-ci-workflows-h53fj9

 codex/assess-technical-debt-in-ci-workflows-34cv3v

 codex/assess-technical-debt-in-ci-workflows-2jce40

 codex/assess-technical-debt-in-ci-workflows-7cy9fp
    ".md",
    ".mdx",
    ".rst",

 codex/assess-technical-debt-in-ci-workflows-jurxls
    ".md",
    ".mdx",
    ".rst",

 main
 main
}

root = Path.cwd()
matches: list[str] = []
 main

 main
 main
 main

def iter_files(base: Path):
    if base.is_file():
        yield base
        return
    for candidate in base.rglob("*"):
        if candidate.is_file():
            yield candidate


for target in targets:
    base = Path(target)
    if not base.exists():
        continue
    for candidate in iter_files(base):
        if candidate.suffix.lower() not in extensions:
            continue
        try:
            text_stream = candidate.open("r", encoding="utf-8", errors="ignore")
        except OSError:
            continue
        with text_stream as handle:
            for lineno, line in enumerate(handle, start=1):
                if pattern.search(line):
                    try:
                        rel_path = candidate.resolve().relative_to(root)
                    except ValueError:
                        rel_path = candidate
                    matches.append(f"{rel_path.as_posix()}:{lineno}:{line.rstrip()}".rstrip())

if matches:
    sys.stdout.write("\n".join(matches))
PY
)

 codex/assess-technical-debt-in-ci-workflows-h53fj9

 codex/assess-technical-debt-in-ci-workflows-34cv3v

 codex/assess-technical-debt-in-ci-workflows-2jce40

 codex/assess-technical-debt-in-ci-workflows-1er73t

 codex/assess-technical-debt-in-ci-workflows-7cy9fp

 codex/assess-technical-debt-in-ci-workflows-jurxls


FILE_PATTERNS=(
  '--include=*.py'
  '--include=*.pyi'
  '--include=*.ipynb'
  '--include=*.sh'
  '--include=*.txt'
  '--include=*.toml'
  '--include=*.cfg'
  '--include=*.ini'
  '--include=*.yml'
  '--include=*.yaml'
)

MATCHES=$(grep -RniE "$FORBIDDEN_REGEX" --binary-files=without-match "${FILE_PATTERNS[@]}" -- "${EXISTING_TARGETS[@]}" || true)

 main
 main
 main
 main
 main
 main
 main
ALLOWLIST_PATTERNS=(
  '^scripts/check_forbidden_integrations.sh:'
  '^scripts/phase1_deduplication.py:'
)

if [ -n "$MATCHES" ]; then
  FILTERED_MATCHES="$MATCHES"
  for pattern in "${ALLOWLIST_PATTERNS[@]}"; do
    FILTERED_MATCHES=$(printf '%s\n' "$FILTERED_MATCHES" | grep -Ev "$pattern" || true)
  done

  if [ -n "$FILTERED_MATCHES" ]; then
    echo "Forbidden references detected:" >&2
    echo "$FILTERED_MATCHES" >&2
    exit 1
  fi

  echo "All detected references are allow-listed." >&2
  exit 0
 main
fi

MATCHES=$(
"$PYTHON_BIN" - "$FORBIDDEN_REGEX" "${EXISTING_TARGETS[@]}" <<'PY'
import re
import sys
from pathlib import Path


pattern = re.compile(sys.argv[1])
targets = sys.argv[2:]

extensions = {
    ".py",
    ".pyi",
    ".ipynb",
    ".sh",
    ".txt",
    ".toml",
    ".cfg",
    ".ini",
    ".yml",
    ".yaml",
    ".md",
    ".mdx",
    ".rst",
}

root = Path.cwd()
matches = []


def iter_files(base: Path):
    if base.is_file():
        yield base
        return
    for candidate in base.rglob("*"):
        if candidate.is_file():
            yield candidate


for target in targets:
    base = Path(target)
    if not base.exists():
        continue
    for candidate in iter_files(base):
        if candidate.suffix.lower() not in extensions:
            continue
        try:
            text_stream = candidate.open("r", encoding="utf-8", errors="ignore")
        except OSError:
            continue
        with text_stream as handle:
            for lineno, line in enumerate(handle, start=1):
                if pattern.search(line):
                    try:
                        rel_path = candidate.resolve().relative_to(root)
                    except ValueError:
                        rel_path = candidate
                    matches.append(f"{rel_path.as_posix()}:{lineno}:{line.rstrip()}".rstrip())

if matches:
    sys.stdout.write("\n".join(matches))
PY
)

ALLOWLIST_PATTERNS=(
  '^scripts/check_forbidden_integrations.sh:'
  '^scripts/phase1_deduplication.py:'
)

if [ -n "$MATCHES" ]; then
  FILTERED_MATCHES="$MATCHES"
  for pattern in "${ALLOWLIST_PATTERNS[@]}"; do
    FILTERED_MATCHES=$(printf '%s\n' "$FILTERED_MATCHES" | grep -Ev "$pattern" || true)
  done

  if [ -n "$FILTERED_MATCHES" ]; then
    echo "Forbidden references detected:" >&2
    echo "$FILTERED_MATCHES" >&2
    exit 1
  fi

  echo "All detected references are allow-listed." >&2
  exit 0
fi

MATCHES="$SCAN_RESULT"

ALLOWLIST_PATTERNS=(
  '^scripts/check_forbidden_integrations.sh:'
  '^scripts/phase1_deduplication.py:'
)

if [ -n "$MATCHES" ]; then
  FILTERED_MATCHES="$MATCHES"
  for pattern in "${ALLOWLIST_PATTERNS[@]}"; do
    FILTERED_MATCHES=$(printf '%s\n' "$FILTERED_MATCHES" | grep -Ev "$pattern" || true)
  done

  if [ -n "$FILTERED_MATCHES" ]; then
    echo "Forbidden references detected:" >&2
    echo "$FILTERED_MATCHES" >&2
    exit 1
  fi

  echo "All detected references are allow-listed." >&2
  exit 0
fi

MATCHES="$SCAN_RESULT"

ALLOWLIST_PATTERNS=(
  '^scripts/check_forbidden_integrations.sh:'
  '^scripts/phase1_deduplication.py:'
)

if [ -n "$MATCHES" ]; then
  FILTERED_MATCHES="$MATCHES"
  for pattern in "${ALLOWLIST_PATTERNS[@]}"; do
    FILTERED_MATCHES=$(printf '%s\n' "$FILTERED_MATCHES" | grep -Ev "$pattern" || true)
  done

  if [ -n "$FILTERED_MATCHES" ]; then
    echo "Forbidden references detected:" >&2
    echo "$FILTERED_MATCHES" >&2
    exit 1
  fi

  echo "All detected references are allow-listed." >&2
  exit 0
>>>>>>> 88ccbe09
fi

"$PYTHON_BIN" - "${EXISTING_TARGETS[@]}" <<'PY'
import sys
import re
from pathlib import Path

PATTERN = re.compile(
    r"(ctrader_open_api|swagger|spotware|real_ctrader_interface|from\s+fastapi|import\s+fastapi|import\s+uvicorn)",
    re.IGNORECASE,
)


def iter_targets(paths):
    for raw in paths:
        path = Path(raw)
        if path.is_file():
            yield path
        elif path.is_dir():
            for child in path.rglob('*'):
                if child.is_file():
                    yield child


matches = []
for file_path in iter_targets(sys.argv[1:]):
    try:
        with file_path.open('r', encoding='utf-8', errors='ignore') as handle:
            for line_number, line in enumerate(handle, start=1):
                if PATTERN.search(line):
                    matches.append(
                        f"{file_path.as_posix()}:{line_number}:{line.strip()}".rstrip(':')
                    )
    except (OSError, UnicodeDecodeError):
        continue

if matches:
    print("Forbidden references detected:", file=sys.stderr)
    for entry in matches:
        print(entry, file=sys.stderr)
    sys.exit(1)

print("No forbidden references found.")
PY<|MERGE_RESOLUTION|>--- conflicted
+++ resolved
@@ -1,9 +1,9 @@
 #!/usr/bin/env bash
 set -euo pipefail
 
-<<<<<<< HEAD
+ codex/assess-technical-debt-in-ci-workflows-q81m3f
 DEFAULT_TARGETS=(src tests/current)
-=======
+
  codex/assess-technical-debt-in-ci-workflows
 # Some CI harnesses inject a bogus $PYTHON override that points at a
 # non-existent codex helper. Trying to execute the missing file produces a
@@ -176,14 +176,14 @@
  main
  main
  main
->>>>>>> 88ccbe09
+ main
 
 if [ "$#" -gt 0 ]; then
   TARGETS=("$@")
 else
-<<<<<<< HEAD
+ codex/assess-technical-debt-in-ci-workflows-q81m3f
   TARGETS=("${DEFAULT_TARGETS[@]}")
-=======
+
   TARGETS=(
     "src"
     "tests"
@@ -191,7 +191,7 @@
     "docs"
     "tools"
   )
->>>>>>> 88ccbe09
+ main
 fi
 
 EXISTING_TARGETS=()
@@ -206,7 +206,7 @@
   exit 0
 fi
 
-<<<<<<< HEAD
+ codex/assess-technical-debt-in-ci-workflows-q81m3f
 if command -v python3 >/dev/null 2>&1; then
   PYTHON_BIN=python3
 elif command -v python >/dev/null 2>&1; then
@@ -214,7 +214,7 @@
 else
   echo "Unable to locate python interpreter to run forbidden integration scan." >&2
   exit 127
-=======
+
 echo "Scanning ${EXISTING_TARGETS[*]} for forbidden integrations..."
  codex/assess-technical-debt-in-ci-workflows
 
@@ -639,7 +639,7 @@
 
   echo "All detected references are allow-listed." >&2
   exit 0
->>>>>>> 88ccbe09
+ main
 fi
 
 "$PYTHON_BIN" - "${EXISTING_TARGETS[@]}" <<'PY'
